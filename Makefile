BEEHIVE_VERSION=0.3
COMMIT_SHA=$(shell git rev-parse --short HEAD)

all: embed

submodule:
	git submodule update --init

noembed: submodule build

generate:
	go-bindata --tags embed --pkg api -o api/bindata.go --ignore \\.git assets/... config/...

go-bindata:
	[ -f $(shell go env GOPATH)/bin/go-bindata ] || go get -u github.com/jteeuwen/go-bindata/go-bindata

embed: submodule go-bindata generate build

build:
	go build -tags 'embed' -ldflags '-s -w -X main.Version=$(BEEHIVE_VERSION) -X main.CommitSHA=$(COMMIT_SHA)'

<<<<<<< HEAD
debug: submodule test go-bindata generate
	go build -tags 'embed' -ldflags '-X main.Version=$(BEEHIVE_VERSION) -X main.CommitSHA=$(COMMIT_SHA)'
=======
debug: submodule go-bindata generate
	go build -tags 'embed'
>>>>>>> 1703610d

test:
	go test -v $(shell go list ./... | grep -v vendor/)

get-deps:
	go get -t -d $(shell go list ./... | grep -v vendor/)

clean:
	rm -f beehive
.PHONY: clean embed go-bindata get-deps noembed generate submodule build all<|MERGE_RESOLUTION|>--- conflicted
+++ resolved
@@ -19,13 +19,8 @@
 build:
 	go build -tags 'embed' -ldflags '-s -w -X main.Version=$(BEEHIVE_VERSION) -X main.CommitSHA=$(COMMIT_SHA)'
 
-<<<<<<< HEAD
-debug: submodule test go-bindata generate
+debug: submodule go-bindata generate
 	go build -tags 'embed' -ldflags '-X main.Version=$(BEEHIVE_VERSION) -X main.CommitSHA=$(COMMIT_SHA)'
-=======
-debug: submodule go-bindata generate
-	go build -tags 'embed'
->>>>>>> 1703610d
 
 test:
 	go test -v $(shell go list ./... | grep -v vendor/)
